import os
import json
import logging
from tools.failures import update_runnableapi
LOG = logging.getLogger(__name__)
JSONPATH = os.getcwd() + '/runnablejobs.json'


def _getgroup(name):
    """It's about to get group for the test job, like crashtest for crashtest-1."""
    try:
        group = name.split('-')[0]
    except:
        group = ''
    return group


def _getgroupCode(tbplnames, name):
    """
    It's about get group code by given testname, like T-e10s for tp5o-e10s.
    And there has some useless blank in testname like " mochitest-devtools-chrome-3"
    to strip that blank off, so we can get the code appropriately.
    """
    try:
        code = tbplnames[name.strip()]['group']
    except:
        code = ''
    return code


def _getcode(tbplnames, name):
    """
    It's about get the code by given testname, it usually related with the group code
    like '2' for web-platform-tests-2.   And there has some useless blank in testname
    like " mochitest-devtools-chrome-3" to strip that blank off,
    so we can get the code appropriately.
    """
    try:
        code = tbplnames[name.strip()]['code']
    except:
        code = ''
    return code


class Treecodes:
    """This class contain all the mapping we need in SETA and make it works"""

    def __init__(self, repo_name='mozilla-inbound'):
        # default to query all jobs on mozilla-inbound branch
        self.tbplnames = {}
        self.jobtypes = []
        self.jobnames = []
<<<<<<< HEAD
#TODO: figure out how to make this work for apache
#        with open(os.getcwd() + '/runnablejobs.json') as data:
        with open('/home/ubuntu/ouija/runnablejobs.json') as data:
=======
        # we need to verify if the runnablejobs.json is exist and download it if not
        if not os.path.isfile(JSONPATH):
            update_runnableapi()
        with open(JSONPATH) as data:
>>>>>>> fe7820a3
            joblist = json.loads(data.read())['results']

        # skipping pgo - We run this infrequent enough that we should have all pgo results tested
        self.joblist = [job for job in joblist if job['platform_option'] != 'pgo']
        if len(self.joblist) > 0:
            for job in self.joblist:
                testtype = ''

                # the testtype of builbot job can been found in 'ref_data_name'
                # like web-platform-tests-4 in "Ubuntu VM 12.04 x64 mozilla-inbound
                #  opt test web-platform-tests-4"
                if job['build_system_type'] == 'buildbot':
                    testtype = job['ref_data_name'].split(' ')[-1]
                    job_identifier = job['ref_data_name']

                # taskcluster's testtype is a part of its 'job_type_name' like reftest-2
                # for [TC] Linux64 reftest-2
                else:
                    # The test name on taskcluster comes to a sort of combination
                    # (e.g desktop-test-linux64/debug-jittests-3) and asan job can
                    # been referenced as a opt job. BTW, job like
                    # 'MacOSX64 Static Analysis Opt' will been leave aside because
                    # they are not test job anyway.
                    if job['ref_data_name'].startswith('desktop-test') or \
                            job['ref_data_name'].startswith('android-test'):

                        # we want the build type(debug or opt) to separate the job_type_name
                        # (e.g desktop-test-linux64/debug-jittests-3)
                        separator = job['platform_option'] \
                            if job['platform_option'] != 'asan' else 'opt'
                        # we should get "jittests-3" as testtype for job_type_name like
                        # desktop-test-linux64/debug-jittests-3
                        testtype = job['job_type_name'].split(
                            '{buildtype}-'.format(buildtype=separator))[-1]
                        job_identifier = job['ref_data_name']

                    # we only care about the test job.
                    else:
                        continue

                # we don't need non-test job for seta, but we still need to verify this type list
                if testtype in ['dep', 'nightly', 'non-unified', 'valgrind', 'build']:
                    continue

                elif 'mulet' in job['platform']:
                    continue

                else:
                    try:
                        platform = job['platform']
                        buildtype = job['platform_option']
                        self.jobtypes.append([platform, buildtype, testtype])

                        # It's about get jobnames and both buildbot and taskcluster job has '?'
                        # when the job_group_symbol is unknown.
                        self.jobnames.append(self._get_jobnames(job, testtype,
                                                                job_identifier))
                        job_group_symbol = job['job_group_symbol'] \
                            if job['job_group_symbol'] != '?' else ''
                        job_type_symbol = job['job_type_symbol'] if job['job_type_symbol'] else ''
                        self.tbplnames.update({testtype: {'group': job_group_symbol,
                                                          'code': job_type_symbol}})
                    except Exception as e:
                        LOG.error(e)

    def jobtype_query(self):
        """Query all available jobtypes and return it as list"""
        return self.jobtypes

    def jobnames_query(self):
        """Query all jobnames including buildtype and groupcode, then return them as list"""
        return self.jobnames

    def _get_jobnames(self, job, testtype, job_identifier):
        signature = ''  # TH specific
        buildplatform = job['build_system_type']
        buildtype = job['platform_option']
        platform = job['platform']
        name = testtype
        jobname = ''  # TH specific
        job_identifier = job_identifier
        group = _getgroup(name)
        groupcode = _getgroupCode(self.tbplnames, name)
        code = _getcode(self.tbplnames, name)
        data = {'buildplatform': buildplatform, 'jobname': jobname, 'signature': signature,
                'job_type_name': group, 'job_group_symbol': groupcode,
                'name': name, 'job_type_symbol': code,
                'ref_data_name': job_identifier,
                'platform': platform, 'buildtype': buildtype}
        return data<|MERGE_RESOLUTION|>--- conflicted
+++ resolved
@@ -50,16 +50,11 @@
         self.tbplnames = {}
         self.jobtypes = []
         self.jobnames = []
-<<<<<<< HEAD
-#TODO: figure out how to make this work for apache
-#        with open(os.getcwd() + '/runnablejobs.json') as data:
-        with open('/home/ubuntu/ouija/runnablejobs.json') as data:
-=======
+
         # we need to verify if the runnablejobs.json is exist and download it if not
         if not os.path.isfile(JSONPATH):
             update_runnableapi()
         with open(JSONPATH) as data:
->>>>>>> fe7820a3
             joblist = json.loads(data.read())['results']
 
         # skipping pgo - We run this infrequent enough that we should have all pgo results tested
