import json
import re
import copy
import httplib
import datetime
import os
import MySQLdb
import sys
from argparse import ArgumentParser

def getRawData(jobtype):
    conn = httplib.HTTPConnection('alertmanager.allizom.org')
    cset = "/data/seta/"
    conn.request("GET", cset)
    response = conn.getresponse()

    data = response.read()
    response.close()
    cdata = json.loads(data)
    return cdata['failures']

def getDistinctTuples(jobtype):
    platforms = ['osx10.6', 'winxp', 'osx10.8', 'win7','linux32','linux64']
    testtypes = ['mochitest-1', 'mochitest-2', 'mochitest-3', 'mochitest-4', 'mochitest-5', 
                 'mochitest-other', 'reftest', 'xpcshell', 'crashtest', 'jsreftest', 'reftest-ipc', 'crashtest-ipc',
                 'mochitest-browser-chrome-1', 'mochitest-browser-chrome-2', 'mochitest-browser-chrome-3',
                 'mochitest-devtools-chrome-1', 'mochitest-devtools-chrome-2', 'mochitest-devtools-chrome-3', 'mochitest-devtools-chrome']
    buildtypes = ['debug', 'opt']

    return platforms, buildtypes, testtypes

def is_matched(f, removals):
    found = False
    for tuple in removals:
        matched = 0
        if f[2] == tuple[2]:
            matched +=1
        elif tuple[2] == '':
            matched +=1

        if f[1] == tuple[1]:
            matched +=1
        elif tuple[1] == '':
            matched +=1

        if f[0] == tuple[0]:
            matched +=1
        elif tuple[0] == '':
            matched +=1

        if matched == 3:
            found = True
            break

    return found

def check_removal(master, removals):
    results = {}
    total_time = 0.0
    saved_time = 0.0
    for failure in master:
        results[failure] = []
        for f in master[failure]:
            total_time += f[3]
            found = is_matched(f, removals)

            # we will add the test to the resulting structure unless we find a match in the tuple we are trying to ignore.
            if found:
                saved_time += f[3]
            else:
                results[failure].append(f)

        if len(results[failure]) == 0:
            del results[failure]

    return results, total_time, saved_time

def remove_bad_combos(master, scenarios, target):
    retVal = []
    temp = []
    for item in scenarios:
        temp.append(item)
        if len(check_removal(master, temp)[0]) >= target:
            retVal.append(item)
        else:
            temp.remove(item)

    return retVal


def format_in_table(platforms, buildtypes, testtypes, master):
    results = {}
    sum_removed = 0
    sum_remaining = 0

    for platform in platforms:
        for buildtype in buildtypes:
            key = "%s_%s" % (platform, buildtype)
            if key not in results:
                results[key] = []

            for item in master:
                if item[0] == platform and item[1] == buildtype:
                    results[key].append(item[2])

    tbplnames = {'mochitest-1': 'm1',
                 'mochitest-2': 'm2',
                 'mochitest-3': 'm3',
                 'mochitest-4': 'm4',
                 'mochitest-5': 'm5',
                 'mochitest-other': 'mOth',
                 'xpcshell': 'X',
                 'crashtest': 'C',
                 'jsreftest': 'J',
                 'mochitest-browser-chrome-1': 'bc1',
                 'mochitest-browser-chrome-2': 'bc2',
                 'mochitest-browser-chrome-3': 'bc3',
                 'mochitest-devtools-chrome-1': 'dt1',
                 'mochitest-devtools-chrome-2': 'dt2',
                 'mochitest-devtools-chrome-3': 'dt3',
                 'mochitest-devtools-chrome': 'dt',
                 'reftest-ipc': 'Ripc',
                 'crashtest-ipc': 'Cipc',
                 'reftest': 'R'}

    keys = results.keys()
    keys.sort()
    for key in keys:
        data = results[key]
        data.sort()
        output = ""
        for test in testtypes:
            output += '\t'
            if test in data or '' in data:
                output += tbplnames[test]
                sum_removed += 1
            else:
                output += "--"
                sum_remaining += 1

        modifier = ""
        if len(data) == len(testtypes):
            modifier = "*"

        print "%s%s%s" % (key, modifier, output)
    print "Total removed %s" % (sum_removed)
    print "Total remaining %s" % (sum_remaining)
    print "Total jobs %s" % (sum_removed + sum_remaining)

def build_removals(platforms, buildtypes, testtypes, master, to_remove, target):
    retVal = []
    for platform in platforms:
        for buildtype in buildtypes:
            if [platform, buildtype, ''] in to_remove:
                retVal.append([platform, buildtype, ''])
                continue

            for test in testtypes:
                tuple = [platform, buildtype, test]
                remaining_failures, total_time, saved_time = check_removal(master, [tuple])
                if len(remaining_failures) >= target:
                    retVal.append(tuple)
    return retVal

def compare_array(master, slave, query):
    retVal = []
    for m in master:
        found = False
        for tup in slave:
            if str(m) == str(tup):
                found = True
                break

        if not found:
            retVal.append(m)
            run_query(query % m)
    return retVal

def depth_first(jobtype, target):
    failures = getRawData(jobtype)
    total = len(failures)
    print "working with %s failures" % total
    platforms, buildtypes, testtypes = getDistinctTuples(jobtype)

    target = int(total* (target / 100))
    to_remove = []

    # check large vectors first - entire platform/buildtypes
    to_remove = build_removals(platforms, buildtypes, [''], failures, to_remove, target)
    to_remove = remove_bad_combos(failures, to_remove, target)

    # now do the remaining details
    to_remove = build_removals(platforms, buildtypes, testtypes, failures, to_remove, target)
    to_remove = remove_bad_combos(failures, to_remove, target)

    total_detected, total_time, saved_time = check_removal(failures, to_remove)
    percent_detected = ((len(total_detected) / (total*1.0)) * 100)

    insert_in_database(to_remove)

    format_in_table(platforms, buildtypes, testtypes, to_remove)
    print "We will detect %.2f%% (%s) of the %s failures" % (percent_detected, len(total_detected), total)

def insert_in_database(to_remove):
    now = datetime.datetime.now().strftime('%Y-%m-%d 00:00:00')
    run_query('delete from seta where date="%s"' % now)
    for tuple in to_remove:
        query = 'insert into seta (date, jobtype) values ("%s", ' % now
        query += '"%s")' % tuple
        run_query(query)

def sanity_check(jobtype, target):
    failures = getRawData(jobtype)
    total = len(failures)

    yesterday = datetime.datetime.now() - datetime.timedelta(days=1)
    yesterday = yesterday.strftime('%Y-%m-%d 00:00:00')
<<<<<<< HEAD
    to_remove = run_query('select jobtype from seta where date="%s"' % yesterday)
=======
    output_list = run_query('select jobtype from seta where date="%s"' % yesterday)

    # to convert a list of strings to a list of lists
    to_remove = []
    for element in output_list:
        parts = element.split("'")
        to_remove.append([parts[1], parts[3], parts[5]])

>>>>>>> 900d269e
    total_detected, total_time, saved_time = check_removal(failures, to_remove)
    percent_detected = ((len(total_detected) / (total*1.0)) * 100)

    if percent_detected >= target:
        insert_in_database(to_remove)
        return 0
    else:
        return -1

def run_query(query):
    db = MySQLdb.connect(host="localhost",
                         user="root",
                         passwd="root",
                         db="ouija")

    cur = db.cursor()
    cur.execute(query)

    results = []
    # each row is in ('val',) format, we want 'val'
    for rows in cur.fetchall():
        results.append(rows[0])

    cur.close()
    return results

def check_data(query_date):
    data = run_query('select jobtype from seta where date="%s"' % query_date)
    if not data:
        print "The database does not have data for the given %s date." % query_date
        for date in range(-3, 4):
            current_date = query_date + datetime.timedelta(date)
            tuple = run_query('select jobtype from seta where date="%s"' % current_date)
            if tuple:
                print "The data is available for date=%s" % current_date
        return None
    return data

def print_diff(options):
    options.end_date = datetime.datetime.strptime(options.end_date, "%Y-%m-%d")
    options.start_date = datetime.datetime.strptime(options.start_date, "%Y-%m-%d")
    start_tuple = check_data(options.start_date)
    end_tuple = check_data(options.end_date)

    if start_tuple is None or end_tuple is None:
        return
    else:
        print "The tuples present on %s and not present on %s: " % (options.end_date, options.start_date)
        result = list(set(start_tuple) - set(end_tuple))
        if len(result) > 20:
            print "Warning: Too many differences detected, most likely there is data missing or incorrect"
        else:
            print result

        print "The tuples not present on %s and present on %s: " % (options.end_date, options.start_date)
        result = list(set(end_tuple) - set(start_tuple))
        if len(result) > 20:
            print "Warning: Too many differences detected, most likely there is data missing or incorrect"
        else:
            print result

def parse_args(argv=None):
    parser = ArgumentParser()
    parser.add_argument("-s", "--startdate",
                        metavar="YYYY-MM-DD",
                        dest="start_date",
                        help="starting date for comparison."
                        )

    parser.add_argument("-e", "--enddate",
                        metavar="YYYY-MM-DD",
                        dest="end_date",
                        help="ending date for comparison."
                        )

    parser.add_argument("--quick",
                        action="store_true",
                        dest="quick",
                        help="quick sanity check to compare previous day entries \
                              and see if still valid."
                        )

    options = parser.parse_args(argv)
    return options

if __name__ == "__main__":
    options = parse_args()
    if options.start_date and options.end_date:
        print_diff(options)
    else:
        jobtype = 1 # code for test job type
        targets = [100.0]
        for target in targets:
            if options.quick:
                result = sanity_check(jobtype, target)
                if result == 0:
                    continue
            depth_first(jobtype, target)
<|MERGE_RESOLUTION|>--- conflicted
+++ resolved
@@ -215,9 +215,6 @@
 
     yesterday = datetime.datetime.now() - datetime.timedelta(days=1)
     yesterday = yesterday.strftime('%Y-%m-%d 00:00:00')
-<<<<<<< HEAD
-    to_remove = run_query('select jobtype from seta where date="%s"' % yesterday)
-=======
     output_list = run_query('select jobtype from seta where date="%s"' % yesterday)
 
     # to convert a list of strings to a list of lists
@@ -226,7 +223,6 @@
         parts = element.split("'")
         to_remove.append([parts[1], parts[3], parts[5]])
 
->>>>>>> 900d269e
     total_detected, total_time, saved_time = check_removal(failures, to_remove)
     percent_detected = ((len(total_detected) / (total*1.0)) * 100)
 
