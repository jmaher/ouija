--- conflicted
+++ resolved
@@ -142,11 +142,7 @@
 def prepare_the_database():
     # wipe up the job data older than 90 days
     date = (datetime.datetime.now() - datetime.timedelta(days=SETA_WINDOW)).strftime('%Y-%m-%d')
-<<<<<<< HEAD
-    run_query("delete from seta where date<'%s'" % date)
-=======
     run_query("delete from seta where date<='%s'" % date)
->>>>>>> fe7820a3
 
 
 def run_query(query):
@@ -291,12 +287,7 @@
 
     # The format of expires is like 2017-07-04T22:13:23.248Z and we only want 2017-07-04 part
     expires = latest_task['expires'].split('T')[0]
-<<<<<<< HEAD
-
-    time_tuple = time.strptime(expires, "%Y-%m-%d")
-=======
     time_tuple = datetime.datetime.strptime(expires, "%Y-%m-%d").timetuple()
->>>>>>> fe7820a3
     new_timestamp = time.mktime(time_tuple)
     path = ROOT_DIR + '/runnablejobs.json'
 
