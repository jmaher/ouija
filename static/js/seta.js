$(function() {
  var input_date = location.search.substr(1).split('=')[1];

  $error = $("#error"),
  $body = $("body");


  function loadDate(date) {
    var parts = date.split('/');
    var d = parts[2] + '-' + parts[0] + '-' + parts[1];
    printTable(d);
  }

  function createDates(data) {
    var dates = {}

    //NOTE: dates are in: "2015-01-01 00:00:00" format
    var previous_value = 0;
    var last_date = '';
    for(var val in data) {
      var date = val.split(' ')[0];
      last_date = date;
      var current_value = data[val];

      //TODO: consider doing something different for more/less values
      if (current_value != previous_value) {
        var parts = date.split('-');
        date = parts[1] + '/' + parts[2] + '/' + parts[0];
        dates[new Date(date)] = new Date(date);
      }
      previous_value = current_value;
    }
<<<<<<< HEAD
=======
    toggle = $('<input type="submit" value="Show Optional Jobs" id="toggle" />');
    if (!($('select').length)) {
      s.appendTo('body');
      toggle.appendTo('body');
      document.getElementById("toggle").addEventListener("click", toggleState);
    } else {
      $('select').replaceWith(s);
    }
>>>>>>> 1ea3eade

    $(function() {
      $("#datepicker").datepicker({
        numberOfMonths: 3,
        minDate: new Date(2014, 11-1, 14),
        showButtonPanel: false,
        showOtherMonths: true,
        selectOtherMonths: true,
        onSelect: loadDate,
        //showCurrentAtPos: 2,
        beforeShowDay: function(date) {
          var annotated = dates[date];
          if (annotated) {
            return [true, 'annotated', ''];
          } else {
            return [true, '', ''];
          }
        }
      });
    });

    $("#datepicker").datepicker("setDate", "-2m");

    if (input_date === undefined || input_date === '') {
      printTable(last_date);
    } else {
      printTable(input_date);
    }
  }

  function printTable(date) {
    $.getJSON("/data/setadetails/", {date:date}).done(function (data) { getActiveJobs(data, date); });
  }

  function getActiveJobs(details, date) {
    $.getJSON("/data/jobtypes/").done(function (data) { outputTable(data, details, date); });
  }

  // Simple text replace of full names -> Group-Code format
  function printName(testname) {
    var retVal = testname.replace(/mochitest-browser-chrome[-]?/, 'M-bc');
    retVal = retVal.replace(/mochitest-e10s-browser-chrome[-]?/, 'Me10s-bc');
    retVal = retVal.replace(/mochitest-e10s-devtools-chrome[-]?/, 'M-dt');
    retVal = retVal.replace('mochitest-e10s', 'Me10s');
    retVal = retVal.replace(/mochitest-devtools-chrome[-]?/, 'M-dt');
    retVal = retVal.replace('mochitest-other', 'M-oth');
    retVal = retVal.replace('mochitest', 'M');
    retVal = retVal.replace('crashtest-ipc', 'R-C-ipc');
    retVal = retVal.replace('crashtest', 'R-C');
    retVal = retVal.replace('jsreftest', 'R-J');
    retVal = retVal.replace('reftest-no-accel', 'R-RU');
    retVal = retVal.replace('reftest-e10s', 'Re10s-R');
    retVal = retVal.replace('reftest', 'R-R');
    retVal = retVal.replace('xpcshell', 'O-X');
    retVal = retVal.replace('marionette', 'O-Mn');
    retVal = retVal.replace('cppunit', 'O-Cpp');
    retVal = retVal.replace(/jittest[-]?/, 'O-Jit');
    retVal = retVal.replace('web-platform-tests', 'WPT');
    return retVal;
  }

  function fixPlatform(plat) {
    retVal = plat.replace('osx10.6', 'osx-10-6');
    retVal = retVal.replace('osx10.8', 'osx-10-8');
    retVal = retVal.replace('winxp', 'windowsxp');
    retVal = retVal.replace('win7', 'windows7-32');
    retVal = retVal.replace('win8', 'windows8-64');

    return retVal
  }

  function toggleState() {
    item = document.getElementById("toggle");
    if (item.value == "Show Optional Jobs") {
      fetchData();
      item.value = "Hide Optional Jobs";
    } else {
      fetchData();
      item.value = "Show Optional Jobs";
    }
  }

  // determine if we need a strike through or not
  // TODO: add features to toggle on off
<<<<<<< HEAD
  function printableJobCode(rawName, partName, osMap) {
    if (osMap.indexOf(rawName) >= 0) {
=======
  function jobCode(rawName, partName, osMap) {
    item = document.getElementById("toggle");
    // Hack: item.value == "Hide Optional Jobs" because of asynchronous behaviour of toggleState(), it should be actually "Show Optional Jobs".
    if (item.value == "Hide Optional Jobs") {
      if (osMap.indexOf(rawName) >= 0) {
>>>>>>> 1ea3eade
        return "<span style='color: grey'>" + partName + " </span>";
      }
    }
    if (!(osMap.indexOf(rawName) >= 0)) {
      return "<span style='color: green'><b>" + partName + " </b></span>";
    }
  }

  function buildOSJobMap(joblist) {
    var map = {}

    for (var i = 0; i < joblist.length; i++) {
      var job = joblist[i];
      key = fixPlatform(job[0]) + " " + job[1];
      if (map[key] === undefined) {
          map[key] = [];
      }
      map[key].push(job[2]);
    }
    return map;
  }

  function outputTable(active_jobs, details, date) {
    // Get the list of jobs per platform that we don't need to run
    var optional_jobs = buildOSJobMap(details['jobtypes'][date]);

    // Get a list of all the active jobs on the tree
    var active_osjobs = buildOSJobMap(active_jobs['jobtypes']);

    var active_oslist = ['linux32 opt', 'linux32 debug',
                         'linux64 opt', 'linux64 asan', 'linux64 debug',
                         'osx-10-6 opt', 'osx-10-6 debug',
                         'osx-10-8 opt', 'osx-10-8 debug',
                         'windowsxp opt', 'windowsxp debug',
                         'windows7-32 opt', 'windows7-32 debug',
                         'windows8-64 opt', 'windows8-64 debug'];

    var mytable = $('#seta');
    if (mytable.html() === undefined) {
      mytable = $('<table></table>').attr({id:'seta', border: 0});
    } else {
      mytable.html('<table id="seta" border=0></table>');
    }
    $('<tr><td></td></tr>').text(date).appendTo(mytable);

    // Iterate through each OS, add a row and colums
    for (var i = 0; i < active_oslist.length; i++) {
      var os = active_oslist[i];
      var row = $('<tr></tr>').appendTo(mytable);
      $('<td></td>').text(os).appendTo(row);
      var td_jobs = $('<td></td>').appendTo(row);
      var td_div = $('<div style="float: left"></div>').appendTo(td_jobs);

      var types = { 'O': {'group': 'O'},
                    'M': {'group': 'M'}, "Me10s": {'group': 'M-e10s'},
                    'R': {'group': 'R'}, 'Re10s': {'group': 'R-e10s'},
                    'WPT': {'group': 'W'}}

      for (var type in types) {
          types[type]['div'] = $('<span></span>').html('').appendTo(td_div);
      }

      // Iterate through all jobs for the given OS, find a group and code
      active_osjobs[os].sort();
      for (var j = 0; j < active_osjobs[os].length; j++) {
        var jobparts = printName(active_osjobs[os][j]).split('-', 2);
        var group = jobparts[0];
        var jobcode = jobparts[1];

        if (group in types) {
          $('<span></span>').html(printableJobCode(active_osjobs[os][j], jobcode, optional_jobs[os])).appendTo(types[group]['div']);
        } else {
          alert("couldn't find matching group: " + group + ", with code: " + jobcode);
        }
      }

      // remove empty groups, add group letter and () for visual grouping
      for (var type in types) {
        var leftover = types[type]['div'].html().replace(/\<\/span\>/g, '');
        leftover = leftover.replace(/\<span\>/g, '');

        if (leftover.replace(/ /g, '') == '') {
            types[type]['div'].html('');
        } else if (type != 'O') {
           types[type]['div'].html(types[type]['group'] + '(' + leftover.replace(/\s+$/g, '') + ') ');
        }
      }

    }
    if (!($('table').length)) {
      mytable.appendTo('body');
    } else {
      $('table').replaceWith(mytable);
    }
  }

  function gotsummary(data) {
    if ($error.is(":visible")) $error.hide();
    createDates(data.dates);
  }

  function fail(error) {
    $dates.hide();
    $error.text(error).show();
  }

  function fetchData(e) {
    if (e) e.preventDefault();
    $.getJSON("/data/setasummary/").done(gotsummary).fail(fail);
  }

  $(document).on("ajaxStart ajaxStop", function (e) {
    (e.type === "ajaxStart") ? $body.addClass("loading") : $body.removeClass("loading");
  });

  fetchData();

});<|MERGE_RESOLUTION|>--- conflicted
+++ resolved
@@ -30,17 +30,6 @@
       }
       previous_value = current_value;
     }
-<<<<<<< HEAD
-=======
-    toggle = $('<input type="submit" value="Show Optional Jobs" id="toggle" />');
-    if (!($('select').length)) {
-      s.appendTo('body');
-      toggle.appendTo('body');
-      document.getElementById("toggle").addEventListener("click", toggleState);
-    } else {
-      $('select').replaceWith(s);
-    }
->>>>>>> 1ea3eade
 
     $(function() {
       $("#datepicker").datepicker({
@@ -50,7 +39,6 @@
         showOtherMonths: true,
         selectOtherMonths: true,
         onSelect: loadDate,
-        //showCurrentAtPos: 2,
         beforeShowDay: function(date) {
           var annotated = dates[date];
           if (annotated) {
@@ -63,6 +51,8 @@
     });
 
     $("#datepicker").datepicker("setDate", "-2m");
+
+    document.getElementById("toggle").addEventListener("click", toggleState);
 
     if (input_date === undefined || input_date === '') {
       printTable(last_date);
@@ -124,17 +114,11 @@
   }
 
   // determine if we need a strike through or not
-  // TODO: add features to toggle on off
-<<<<<<< HEAD
   function printableJobCode(rawName, partName, osMap) {
-    if (osMap.indexOf(rawName) >= 0) {
-=======
-  function jobCode(rawName, partName, osMap) {
     item = document.getElementById("toggle");
     // Hack: item.value == "Hide Optional Jobs" because of asynchronous behaviour of toggleState(), it should be actually "Show Optional Jobs".
     if (item.value == "Hide Optional Jobs") {
       if (osMap.indexOf(rawName) >= 0) {
->>>>>>> 1ea3eade
         return "<span style='color: grey'>" + partName + " </span>";
       }
     }
